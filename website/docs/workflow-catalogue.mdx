---
sidebar_position: 10
---

# 🌊 Workflow catalogue

See here for a list of default workflows that you can use in your own repositories.

## `summarize_pr`

The `summarize_pr` workflow summarizes a pull request by:
- getting the diff of the pull request,
- generating a summary of the diff,
- posting a comment with the summary.

You can invoke it by using the following trigger:

```yaml
triggers:
  - type: label
    label_substring: summarize
    on_pull_request: true
    workflow: summarize_pr
```

And adding a `summarize` label to a pull request.

## `generate_readme_summaries`

The `generate_readme_summaries` workflow:
- crawls the repository's folders,
- summarizes each file and folder,
- generates a `README.md` file with the summaries in each folder.

The following parameters are available:
- `FILE_SUMMARY_PROMPT`: the prompt to use when asking for a summary of a file.
- `FILE_SUMMARY_INSTRUCTIONS`: the instructions to use when asking for a summary of a file.
- `FOLDER_SUMMARY_PROMPT`: the prompt to use when asking for a summary of a folder.
- `FOLDER_SUMMARY_INSTRUCTIONS`: the instructions to use when asking for a summary of a folder.
- `IGNORE_FILES`: a list of files to ignore when crawling the repository.
- `EMPTY_FILE_SUMMARY`: the summary to use when a file is empty.

You can invoke it by using the following trigger:

```yaml
triggers:
  - branch_name: main
    run: generate_readme_summaries
    parameters:
      FILE_SUMMARY_PROMPT: "Write an executive summary of this file, intended for someone seeing it for the first time. Write 3-6 bullet points, prefixed with emojis."
      FILE_SUMMARY_INSTRUCTIONS: "Respond in 3-6 bullet points, using plenty of emojis."
      FOLDER_SUMMARY_PROMPT: "Write an executive summary of this folder, intended for someone seeing it for the first time. Respond in 3-5 sentences."
      FOLDER_SUMMARY_INSTRUCTIONS: "Respond in simple sentences, using plenty of emojis."
      IGNORE_FILES:
        - docs
      EMPTY_FILE_SUMMARY: "This file is empty."
```

The above trigger will run the workflow whenever the `main` branch is updated.

<<<<<<< HEAD

## `list_todos`

The `list_todos` manages code annotations by: 
- Scanning the repository for all occurrences of TODOs and FIXMEs.
- Leveraging LLM to obtain suggestions for solving them and assesing their difficulty.
- posting them on the platform as an issue.

The following parameters are available:
- `ISSUE_LABEL_CHOICES`: the choices to use when asking for the difficulty of a task.
- `ISSUE_LABEL_PROMPT`: the prompt to use when asking for the difficulty of a task.
- `ISSUE_DESCRIPTION_PROMPT`: the prompt to use when asking for a resolution of a TODO.
- `ISSUE_DESCRIPTION_INSTRUCTIONS`: the instructions to use when asking for a resolution of a TODO.

You can invoke it by using the following trigger:

```yaml
triggers:
  - branch_name: main
    run: publish_todos
    parameters:
      ISSUE_LABEL_CHOICES:
        - "easy"
        - "medium"
        - "hard"
      ISSUE_LABEL_PROMPT: |
        How hard is this task?
      ISSUE_DESCRIPTION_PROMPT: |
        What tips can you give to someone that's resolving this TODO?
      ISSUE_DESCRIPTION_INSTRUCTIONS: |
        Respond in 1-3 sentences.
=======
## `api_git_history`

The `api_git_history` workflow creates a history of selected API GET requests payloads by:
- fetching an API GET request,
- saving the response payload to a file,
- committing the file to the repository.

The following inputs are available:
- `endpoint_url`: the URL of the API endpoint to fetch
- `headers`: the headers to use when fetching the API endpoint
- `filepath`: the path of the file to save the response payload to

You can invoke it by using [Cron Trigger](/reference/triggers#-properties-of-different-triggers):

```yaml
triggers:
  - cron_schedule: "0 0 * * *"
    run: 
      workflow: api_git_history
      inputs: 
        endpoint_url: 
          const: "https://jsonplaceholder.typicode.com/todos"
        headers: 
          const: {"Content-type": "application/json; charset=UTF-8"}
        filepath:
          const: "todos.json"
>>>>>>> 8fddadb2
```<|MERGE_RESOLUTION|>--- conflicted
+++ resolved
@@ -58,8 +58,6 @@
 
 The above trigger will run the workflow whenever the `main` branch is updated.
 
-<<<<<<< HEAD
-
 ## `list_todos`
 
 The `list_todos` manages code annotations by: 
@@ -90,7 +88,8 @@
         What tips can you give to someone that's resolving this TODO?
       ISSUE_DESCRIPTION_INSTRUCTIONS: |
         Respond in 1-3 sentences.
-=======
+```
+
 ## `api_git_history`
 
 The `api_git_history` workflow creates a history of selected API GET requests payloads by:
@@ -117,5 +116,4 @@
           const: {"Content-type": "application/json; charset=UTF-8"}
         filepath:
           const: "todos.json"
->>>>>>> 8fddadb2
 ```