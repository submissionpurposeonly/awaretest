--- conflicted
+++ resolved
@@ -1828,10 +1828,190 @@
       ],
       "additionalProperties": false
     },
-<<<<<<< HEAD
     "insert_content_into_textInputsActionFieldTemplate": {
       "title": "insert_content_into_textInputsActionFieldTemplate",
-=======
+      "type": "object",
+      "properties": {
+        "existing_content": {
+          "title": "Existing Content",
+          "anyOf": [
+            {
+              "type": "string"
+            },
+            {
+              "$ref": "#/definitions/TemplateDeclaration"
+            },
+            {
+              "$ref": "#/definitions/VarDeclaration"
+            },
+            {
+              "$ref": "#/definitions/ConstDeclaration"
+            },
+            {
+              "$ref": "#/definitions/LambdaDeclaration"
+            },
+            {
+              "$ref": "#/definitions/ParamDeclaration"
+            }
+          ]
+        },
+        "delimiter": {
+          "title": "Delimiter",
+          "anyOf": [
+            {
+              "type": "string"
+            },
+            {
+              "$ref": "#/definitions/TemplateDeclaration"
+            },
+            {
+              "$ref": "#/definitions/VarDeclaration"
+            },
+            {
+              "$ref": "#/definitions/ConstDeclaration"
+            },
+            {
+              "$ref": "#/definitions/LambdaDeclaration"
+            },
+            {
+              "$ref": "#/definitions/ParamDeclaration"
+            }
+          ]
+        },
+        "content_to_add": {
+          "title": "Content To Add",
+          "anyOf": [
+            {
+              "type": "string"
+            },
+            {
+              "$ref": "#/definitions/TemplateDeclaration"
+            },
+            {
+              "$ref": "#/definitions/VarDeclaration"
+            },
+            {
+              "$ref": "#/definitions/ConstDeclaration"
+            },
+            {
+              "$ref": "#/definitions/LambdaDeclaration"
+            },
+            {
+              "$ref": "#/definitions/ParamDeclaration"
+            }
+          ]
+        }
+      },
+      "required": [
+        "existing_content",
+        "delimiter",
+        "content_to_add"
+      ],
+      "additionalProperties": false
+    },
+    "insert_content_into_textOutputsActionFieldTemplate": {
+      "title": "insert_content_into_textOutputsActionFieldTemplate",
+      "type": "object",
+      "properties": {
+        "content": {
+          "title": "Content",
+          "type": "string"
+        }
+      },
+      "additionalProperties": false
+    },
+    "insert_content_into_textActionModel": {
+      "title": "insert_content_into_textActionModel",
+      "type": "object",
+      "properties": {
+        "name": {
+          "title": "Name",
+          "type": "string"
+        },
+        "description": {
+          "title": "Description",
+          "type": "string"
+        },
+        "action": {
+          "title": "Action",
+          "enum": [
+            "insert_content_into_text"
+          ],
+          "type": "string"
+        },
+        "inputs": {
+          "$ref": "#/definitions/insert_content_into_textInputsActionFieldTemplate"
+        },
+        "outputs": {
+          "title": "Outputs",
+          "default": {},
+          "allOf": [
+            {
+              "$ref": "#/definitions/insert_content_into_textOutputsActionFieldTemplate"
+            }
+          ]
+        }
+      },
+      "required": [
+        "action",
+        "inputs"
+      ],
+      "additionalProperties": false
+    },
+    "insert_content_into_textIterableActionModel": {
+      "title": "insert_content_into_textIterableActionModel",
+      "type": "object",
+      "properties": {
+        "name": {
+          "title": "Name",
+          "type": "string"
+        },
+        "description": {
+          "title": "Description",
+          "type": "string"
+        },
+        "iterate": {
+          "title": "Iterate",
+          "anyOf": [
+            {
+              "type": "integer"
+            },
+            {
+              "type": "string"
+            }
+          ]
+        },
+        "as": {
+          "title": "As",
+          "type": "string"
+        },
+        "action": {
+          "title": "Action",
+          "enum": [
+            "insert_content_into_text"
+          ],
+          "type": "string"
+        },
+        "inputs": {
+          "$ref": "#/definitions/insert_content_into_textInputsActionFieldTemplate"
+        },
+        "list_outputs": {
+          "title": "List Outputs",
+          "default": {},
+          "allOf": [
+            {
+              "$ref": "#/definitions/insert_content_into_textOutputsActionFieldTemplate"
+            }
+          ]
+        }
+      },
+      "required": [
+        "iterate",
+        "action",
+        "inputs"
+      ],
+      "additionalProperties": false
+    },
     "searchInputsActionFieldTemplate": {
       "title": "searchInputsActionFieldTemplate",
       "type": "object",
@@ -2019,386 +2199,6 @@
     },
     "promptInputsActionFieldTemplate": {
       "title": "promptInputsActionFieldTemplate",
->>>>>>> 5c98db98
-      "type": "object",
-      "properties": {
-        "existing_content": {
-          "title": "Existing Content",
-          "anyOf": [
-            {
-              "type": "string"
-            },
-            {
-              "$ref": "#/definitions/TemplateDeclaration"
-            },
-            {
-              "$ref": "#/definitions/VarDeclaration"
-            },
-            {
-              "$ref": "#/definitions/ConstDeclaration"
-            },
-            {
-              "$ref": "#/definitions/LambdaDeclaration"
-            },
-            {
-              "$ref": "#/definitions/ParamDeclaration"
-            }
-          ]
-        },
-        "delimiter": {
-          "title": "Delimiter",
-          "anyOf": [
-            {
-              "type": "string"
-            },
-            {
-              "$ref": "#/definitions/TemplateDeclaration"
-            },
-            {
-              "$ref": "#/definitions/VarDeclaration"
-            },
-            {
-              "$ref": "#/definitions/ConstDeclaration"
-            },
-            {
-              "$ref": "#/definitions/LambdaDeclaration"
-            },
-            {
-              "$ref": "#/definitions/ParamDeclaration"
-            }
-          ]
-        },
-        "content_to_add": {
-          "title": "Content To Add",
-          "anyOf": [
-            {
-              "type": "string"
-            },
-            {
-              "$ref": "#/definitions/TemplateDeclaration"
-            },
-            {
-              "$ref": "#/definitions/VarDeclaration"
-            },
-            {
-              "$ref": "#/definitions/ConstDeclaration"
-            },
-            {
-              "$ref": "#/definitions/LambdaDeclaration"
-            },
-            {
-              "$ref": "#/definitions/ParamDeclaration"
-            }
-          ]
-        }
-      },
-      "required": [
-        "existing_content",
-        "delimiter",
-        "content_to_add"
-      ],
-      "additionalProperties": false
-    },
-    "insert_content_into_textOutputsActionFieldTemplate": {
-      "title": "insert_content_into_textOutputsActionFieldTemplate",
-      "type": "object",
-      "properties": {
-        "content": {
-          "title": "Content",
-          "type": "string"
-        }
-      },
-      "additionalProperties": false
-    },
-    "insert_content_into_textActionModel": {
-      "title": "insert_content_into_textActionModel",
-      "type": "object",
-      "properties": {
-        "name": {
-          "title": "Name",
-          "type": "string"
-        },
-        "description": {
-          "title": "Description",
-          "type": "string"
-        },
-        "action": {
-          "title": "Action",
-          "enum": [
-            "insert_content_into_text"
-          ],
-          "type": "string"
-        },
-        "inputs": {
-          "$ref": "#/definitions/insert_content_into_textInputsActionFieldTemplate"
-        },
-        "outputs": {
-          "title": "Outputs",
-          "default": {},
-          "allOf": [
-            {
-              "$ref": "#/definitions/insert_content_into_textOutputsActionFieldTemplate"
-            }
-          ]
-        }
-      },
-      "required": [
-        "action",
-        "inputs"
-      ],
-      "additionalProperties": false
-    },
-    "insert_content_into_textIterableActionModel": {
-      "title": "insert_content_into_textIterableActionModel",
-      "type": "object",
-      "properties": {
-        "name": {
-          "title": "Name",
-          "type": "string"
-        },
-        "description": {
-          "title": "Description",
-          "type": "string"
-        },
-        "iterate": {
-          "title": "Iterate",
-          "anyOf": [
-            {
-              "type": "integer"
-            },
-            {
-              "type": "string"
-            }
-          ]
-        },
-        "as": {
-          "title": "As",
-          "type": "string"
-        },
-        "allow_finish_early": {
-          "title": "Allow Finish Early",
-          "default": false,
-          "type": "boolean"
-        },
-        "action": {
-          "title": "Action",
-          "enum": [
-            "insert_content_into_text"
-          ],
-          "type": "string"
-        },
-        "inputs": {
-          "$ref": "#/definitions/insert_content_into_textInputsActionFieldTemplate"
-        },
-        "list_outputs": {
-          "title": "List Outputs",
-          "default": {},
-          "allOf": [
-            {
-              "$ref": "#/definitions/insert_content_into_textOutputsActionFieldTemplate"
-            }
-          ]
-        }
-      },
-      "required": [
-        "iterate",
-        "action",
-        "inputs"
-      ],
-      "additionalProperties": false
-    },
-    "searchInputsActionFieldTemplate": {
-      "title": "searchInputsActionFieldTemplate",
-      "type": "object",
-      "properties": {
-        "query": {
-          "title": "Query",
-          "anyOf": [
-            {
-              "type": "string"
-            },
-            {
-              "$ref": "#/definitions/TemplateDeclaration"
-            },
-            {
-              "$ref": "#/definitions/VarDeclaration"
-            },
-            {
-              "$ref": "#/definitions/ConstDeclaration"
-            },
-            {
-              "$ref": "#/definitions/LambdaDeclaration"
-            },
-            {
-              "$ref": "#/definitions/ParamDeclaration"
-            }
-          ]
-        },
-        "directory_path": {
-          "title": "Directory Path",
-          "anyOf": [
-            {
-              "type": "string"
-            },
-            {
-              "$ref": "#/definitions/TemplateDeclaration"
-            },
-            {
-              "$ref": "#/definitions/VarDeclaration"
-            },
-            {
-              "$ref": "#/definitions/ConstDeclaration"
-            },
-            {
-              "$ref": "#/definitions/LambdaDeclaration"
-            },
-            {
-              "$ref": "#/definitions/ParamDeclaration"
-            }
-          ]
-        },
-        "entries_to_ignore": {
-          "title": "Entries To Ignore",
-          "anyOf": [
-            {
-              "type": "array",
-              "items": {
-                "type": "string"
-              }
-            },
-            {
-              "$ref": "#/definitions/TemplateDeclaration"
-            },
-            {
-              "$ref": "#/definitions/VarDeclaration"
-            },
-            {
-              "$ref": "#/definitions/ConstDeclaration"
-            },
-            {
-              "$ref": "#/definitions/LambdaDeclaration"
-            },
-            {
-              "$ref": "#/definitions/ParamDeclaration"
-            }
-          ]
-        }
-      },
-      "required": [
-        "query"
-      ],
-      "additionalProperties": false
-    },
-    "searchOutputsActionFieldTemplate": {
-      "title": "searchOutputsActionFieldTemplate",
-      "type": "object",
-      "properties": {
-        "hits": {
-          "title": "Hits",
-          "type": "string"
-        }
-      },
-      "additionalProperties": false
-    },
-    "searchActionModel": {
-      "title": "searchActionModel",
-      "type": "object",
-      "properties": {
-        "name": {
-          "title": "Name",
-          "type": "string"
-        },
-        "description": {
-          "title": "Description",
-          "type": "string"
-        },
-        "action": {
-          "title": "Action",
-          "enum": [
-            "search"
-          ],
-          "type": "string"
-        },
-        "inputs": {
-          "$ref": "#/definitions/searchInputsActionFieldTemplate"
-        },
-        "outputs": {
-          "title": "Outputs",
-          "default": {},
-          "allOf": [
-            {
-              "$ref": "#/definitions/searchOutputsActionFieldTemplate"
-            }
-          ]
-        }
-      },
-      "required": [
-        "action",
-        "inputs"
-      ],
-      "additionalProperties": false
-    },
-    "searchIterableActionModel": {
-      "title": "searchIterableActionModel",
-      "type": "object",
-      "properties": {
-        "name": {
-          "title": "Name",
-          "type": "string"
-        },
-        "description": {
-          "title": "Description",
-          "type": "string"
-        },
-        "iterate": {
-          "title": "Iterate",
-          "anyOf": [
-            {
-              "type": "integer"
-            },
-            {
-              "type": "string"
-            }
-          ]
-        },
-        "as": {
-          "title": "As",
-          "type": "string"
-        },
-        "allow_finish_early": {
-          "title": "Allow Finish Early",
-          "default": false,
-          "type": "boolean"
-        },
-        "action": {
-          "title": "Action",
-          "enum": [
-            "search"
-          ],
-          "type": "string"
-        },
-        "inputs": {
-          "$ref": "#/definitions/searchInputsActionFieldTemplate"
-        },
-        "list_outputs": {
-          "title": "List Outputs",
-          "default": {},
-          "allOf": [
-            {
-              "$ref": "#/definitions/searchOutputsActionFieldTemplate"
-            }
-          ]
-        }
-      },
-      "required": [
-        "iterate",
-        "action",
-        "inputs"
-      ],
-      "additionalProperties": false
-    },
-    "promptInputsActionFieldTemplate": {
-      "title": "promptInputsActionFieldTemplate",
       "type": "object",
       "properties": {
         "model": {
@@ -2672,11 +2472,6 @@
           "title": "As",
           "type": "string"
         },
-        "allow_finish_early": {
-          "title": "Allow Finish Early",
-          "default": false,
-          "type": "boolean"
-        },
         "action": {
           "title": "Action",
           "enum": [
@@ -2891,11 +2686,6 @@
           "title": "As",
           "type": "string"
         },
-        "allow_finish_early": {
-          "title": "Allow Finish Early",
-          "default": false,
-          "type": "boolean"
-        },
         "action": {
           "title": "Action",
           "enum": [
@@ -3063,11 +2853,6 @@
           "title": "As",
           "type": "string"
         },
-        "allow_finish_early": {
-          "title": "Allow Finish Early",
-          "default": false,
-          "type": "boolean"
-        },
         "action": {
           "title": "Action",
           "enum": [
@@ -3103,6 +2888,16 @@
           "title": "Pull Request",
           "anyOf": [
             {
+              "type": "string"
+            },
+            {
+              "type": "object"
+            },
+            {
+              "type": "array",
+              "items": {}
+            },
+            {
               "$ref": "#/definitions/TemplateDeclaration"
             },
             {
@@ -3123,6 +2918,12 @@
       "required": [
         "pull_request"
       ],
+      "additionalProperties": false
+    },
+    "summarize_prParams": {
+      "title": "summarize_prParams",
+      "type": "object",
+      "properties": {},
       "additionalProperties": false
     },
     "summarize_prWorkflowModel": {
@@ -3150,6 +2951,9 @@
             "summarize_pr"
           ],
           "type": "string"
+        },
+        "parameters": {
+          "$ref": "#/definitions/summarize_prParams"
         }
       },
       "required": [
@@ -3184,11 +2988,6 @@
         "as": {
           "title": "As",
           "type": "string"
-        },
-        "allow_finish_early": {
-          "title": "Allow Finish Early",
-          "default": false,
-          "type": "boolean"
         },
         "inputs": {
           "$ref": "#/definitions/summarize_prInputs"
@@ -3203,6 +3002,9 @@
             "summarize_pr"
           ],
           "type": "string"
+        },
+        "parameters": {
+          "$ref": "#/definitions/summarize_prParams"
         }
       },
       "required": [
@@ -3220,6 +3022,16 @@
           "title": "Comment",
           "anyOf": [
             {
+              "type": "string"
+            },
+            {
+              "type": "object"
+            },
+            {
+              "type": "array",
+              "items": {}
+            },
+            {
               "$ref": "#/definitions/TemplateDeclaration"
             },
             {
@@ -3240,6 +3052,16 @@
           "title": "Todo Keywords",
           "anyOf": [
             {
+              "type": "string"
+            },
+            {
+              "type": "object"
+            },
+            {
+              "type": "array",
+              "items": {}
+            },
+            {
               "$ref": "#/definitions/TemplateDeclaration"
             },
             {
@@ -3269,6 +3091,38 @@
       "properties": {
         "issue_number_list": {
           "title": "Issue Number List",
+          "type": "string"
+        }
+      },
+      "additionalProperties": false
+    },
+    "list_todosParams": {
+      "title": "list_todosParams",
+      "type": "object",
+      "properties": {
+        "ISSUE_LABEL_CHOICES": {
+          "title": "Issue Label Choices",
+          "default": [
+            "easy",
+            "medium",
+            "hard"
+          ],
+          "type": "array",
+          "items": {}
+        },
+        "ISSUE_LABEL_PROMPT": {
+          "title": "Issue Label Prompt",
+          "default": "How hard is this task?",
+          "type": "string"
+        },
+        "ISSUE_DESCRIPTION_INSTRUCTIONS": {
+          "title": "Issue Description Instructions",
+          "default": "Respond in 1-3 sentences.",
+          "type": "string"
+        },
+        "ISSUE_DESCRIPTION_PROMPT": {
+          "title": "Issue Description Prompt",
+          "default": "What tips can you give to someone that's resolving this TODO?",
           "type": "string"
         }
       },
@@ -3298,6 +3152,9 @@
             "list_todos"
           ],
           "type": "string"
+        },
+        "parameters": {
+          "$ref": "#/definitions/list_todosParams"
         }
       },
       "required": [
@@ -3332,20 +3189,6 @@
         "as": {
           "title": "As",
           "type": "string"
-        },
-<<<<<<< HEAD
-        "allow_finish_early": {
-          "title": "Allow Finish Early",
-          "default": false,
-          "type": "boolean"
-=======
-        "action": {
-          "title": "Action",
-          "enum": [
-            "prompt"
-          ],
-          "type": "string"
->>>>>>> 5c98db98
         },
         "inputs": {
           "$ref": "#/definitions/list_todosInputs"
@@ -3359,6 +3202,9 @@
             "list_todos"
           ],
           "type": "string"
+        },
+        "parameters": {
+          "$ref": "#/definitions/list_todosParams"
         }
       },
       "required": [
@@ -3376,6 +3222,16 @@
           "title": "Todo",
           "anyOf": [
             {
+              "type": "string"
+            },
+            {
+              "type": "object"
+            },
+            {
+              "type": "array",
+              "items": {}
+            },
+            {
               "$ref": "#/definitions/TemplateDeclaration"
             },
             {
@@ -3404,6 +3260,38 @@
       "properties": {
         "issue_number": {
           "title": "Issue Number",
+          "type": "string"
+        }
+      },
+      "additionalProperties": false
+    },
+    "build_and_publish_todoParams": {
+      "title": "build_and_publish_todoParams",
+      "type": "object",
+      "properties": {
+        "ISSUE_LABEL_CHOICES": {
+          "title": "Issue Label Choices",
+          "default": [
+            "easy",
+            "medium",
+            "hard"
+          ],
+          "type": "array",
+          "items": {}
+        },
+        "ISSUE_LABEL_PROMPT": {
+          "title": "Issue Label Prompt",
+          "default": "How hard is this task?",
+          "type": "string"
+        },
+        "ISSUE_DESCRIPTION_INSTRUCTIONS": {
+          "title": "Issue Description Instructions",
+          "default": "Respond in 1-3 sentences.",
+          "type": "string"
+        },
+        "ISSUE_DESCRIPTION_PROMPT": {
+          "title": "Issue Description Prompt",
+          "default": "What tips can you give to someone that's resolving this TODO?",
           "type": "string"
         }
       },
@@ -3433,6 +3321,9 @@
             "build_and_publish_todo"
           ],
           "type": "string"
+        },
+        "parameters": {
+          "$ref": "#/definitions/build_and_publish_todoParams"
         }
       },
       "required": [
@@ -3467,20 +3358,6 @@
         "as": {
           "title": "As",
           "type": "string"
-        },
-<<<<<<< HEAD
-        "allow_finish_early": {
-          "title": "Allow Finish Early",
-          "default": false,
-          "type": "boolean"
-=======
-        "action": {
-          "title": "Action",
-          "enum": [
-            "read_file"
-          ],
-          "type": "string"
->>>>>>> 5c98db98
         },
         "inputs": {
           "$ref": "#/definitions/build_and_publish_todoInputs"
@@ -3494,6 +3371,9 @@
             "build_and_publish_todo"
           ],
           "type": "string"
+        },
+        "parameters": {
+          "$ref": "#/definitions/build_and_publish_todoParams"
         }
       },
       "required": [
@@ -3507,58 +3387,47 @@
       "title": "publish_todosOutputs",
       "type": "object",
       "properties": {
-<<<<<<< HEAD
         "issue_number_list": {
           "title": "Issue Number List",
           "type": "string"
-=======
-        "pull_request": {
-          "title": "Pull Request",
-          "anyOf": [
-            {
-              "type": "string"
-            },
-            {
-              "type": "object"
-            },
-            {
-              "type": "array",
-              "items": {}
-            },
-            {
-              "$ref": "#/definitions/TemplateDeclaration"
-            },
-            {
-              "$ref": "#/definitions/VarDeclaration"
-            },
-            {
-              "$ref": "#/definitions/ConstDeclaration"
-            },
-            {
-              "$ref": "#/definitions/LambdaDeclaration"
-            },
-            {
-              "$ref": "#/definitions/ParamDeclaration"
-            }
-          ]
->>>>>>> 5c98db98
-        }
-      },
-      "additionalProperties": false
-    },
-<<<<<<< HEAD
+        }
+      },
+      "additionalProperties": false
+    },
+    "publish_todosParams": {
+      "title": "publish_todosParams",
+      "type": "object",
+      "properties": {
+        "ISSUE_LABEL_CHOICES": {
+          "title": "Issue Label Choices",
+          "default": [
+            "easy",
+            "medium",
+            "hard"
+          ],
+          "type": "array",
+          "items": {}
+        },
+        "ISSUE_LABEL_PROMPT": {
+          "title": "Issue Label Prompt",
+          "default": "How hard is this task?",
+          "type": "string"
+        },
+        "ISSUE_DESCRIPTION_INSTRUCTIONS": {
+          "title": "Issue Description Instructions",
+          "default": "Respond in 1-3 sentences.",
+          "type": "string"
+        },
+        "ISSUE_DESCRIPTION_PROMPT": {
+          "title": "Issue Description Prompt",
+          "default": "What tips can you give to someone that's resolving this TODO?",
+          "type": "string"
+        }
+      },
+      "additionalProperties": false
+    },
     "publish_todosWorkflowModel": {
       "title": "publish_todosWorkflowModel",
-=======
-    "summarize_prParams": {
-      "title": "summarize_prParams",
-      "type": "object",
-      "properties": {},
-      "additionalProperties": false
-    },
-    "summarize_prWorkflowModel": {
-      "title": "summarize_prWorkflowModel",
->>>>>>> 5c98db98
       "type": "object",
       "properties": {
         "name": {
@@ -3584,7 +3453,7 @@
           "type": "string"
         },
         "parameters": {
-          "$ref": "#/definitions/summarize_prParams"
+          "$ref": "#/definitions/publish_todosParams"
         }
       },
       "required": [
@@ -3634,7 +3503,7 @@
           "type": "string"
         },
         "parameters": {
-          "$ref": "#/definitions/summarize_prParams"
+          "$ref": "#/definitions/publish_todosParams"
         }
       },
       "required": [
