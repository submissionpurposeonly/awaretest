--- conflicted
+++ resolved
@@ -2047,6 +2047,196 @@
           "allOf": [
             {
               "$ref": "#/definitions/insert_content_into_textOutputsActionFieldTemplate"
+            }
+          ]
+        }
+      },
+      "required": [
+        "iterate",
+        "action",
+        "inputs"
+      ],
+      "additionalProperties": false
+    },
+    "searchInputsActionFieldTemplate": {
+      "title": "searchInputsActionFieldTemplate",
+      "type": "object",
+      "properties": {
+        "query": {
+          "title": "Query",
+          "anyOf": [
+            {
+              "type": "string"
+            },
+            {
+              "$ref": "#/definitions/TemplateDeclaration"
+            },
+            {
+              "$ref": "#/definitions/VarDeclaration"
+            },
+            {
+              "$ref": "#/definitions/ConstDeclaration"
+            },
+            {
+              "$ref": "#/definitions/LambdaDeclaration"
+            },
+            {
+              "$ref": "#/definitions/ParamDeclaration"
+            }
+          ]
+        },
+        "directory_path": {
+          "title": "Directory Path",
+          "anyOf": [
+            {
+              "type": "string"
+            },
+            {
+              "$ref": "#/definitions/TemplateDeclaration"
+            },
+            {
+              "$ref": "#/definitions/VarDeclaration"
+            },
+            {
+              "$ref": "#/definitions/ConstDeclaration"
+            },
+            {
+              "$ref": "#/definitions/LambdaDeclaration"
+            },
+            {
+              "$ref": "#/definitions/ParamDeclaration"
+            }
+          ]
+        },
+        "entries_to_ignore": {
+          "title": "Entries To Ignore",
+          "anyOf": [
+            {
+              "type": "array",
+              "items": {
+                "type": "string"
+              }
+            },
+            {
+              "$ref": "#/definitions/TemplateDeclaration"
+            },
+            {
+              "$ref": "#/definitions/VarDeclaration"
+            },
+            {
+              "$ref": "#/definitions/ConstDeclaration"
+            },
+            {
+              "$ref": "#/definitions/LambdaDeclaration"
+            },
+            {
+              "$ref": "#/definitions/ParamDeclaration"
+            }
+          ]
+        }
+      },
+      "required": [
+        "query"
+      ],
+      "additionalProperties": false
+    },
+    "searchOutputsActionFieldTemplate": {
+      "title": "searchOutputsActionFieldTemplate",
+      "type": "object",
+      "properties": {
+        "hits": {
+          "title": "Hits",
+          "type": "string"
+        }
+      },
+      "additionalProperties": false
+    },
+    "searchActionModel": {
+      "title": "searchActionModel",
+      "type": "object",
+      "properties": {
+        "name": {
+          "title": "Name",
+          "type": "string"
+        },
+        "description": {
+          "title": "Description",
+          "type": "string"
+        },
+        "action": {
+          "title": "Action",
+          "enum": [
+            "search"
+          ],
+          "type": "string"
+        },
+        "inputs": {
+          "$ref": "#/definitions/searchInputsActionFieldTemplate"
+        },
+        "outputs": {
+          "title": "Outputs",
+          "default": {},
+          "allOf": [
+            {
+              "$ref": "#/definitions/searchOutputsActionFieldTemplate"
+            }
+          ]
+        }
+      },
+      "required": [
+        "action",
+        "inputs"
+      ],
+      "additionalProperties": false
+    },
+    "searchIterableActionModel": {
+      "title": "searchIterableActionModel",
+      "type": "object",
+      "properties": {
+        "name": {
+          "title": "Name",
+          "type": "string"
+        },
+        "description": {
+          "title": "Description",
+          "type": "string"
+        },
+        "iterate": {
+          "title": "Iterate",
+          "anyOf": [
+            {
+              "type": "integer"
+            },
+            {
+              "type": "string"
+            }
+          ]
+        },
+        "as": {
+          "title": "As",
+          "type": "string"
+        },
+        "allow_finish_early": {
+          "title": "Allow Finish Early",
+          "default": false,
+          "type": "boolean"
+        },
+        "action": {
+          "title": "Action",
+          "enum": [
+            "search"
+          ],
+          "type": "string"
+        },
+        "inputs": {
+          "$ref": "#/definitions/searchInputsActionFieldTemplate"
+        },
+        "list_outputs": {
+          "title": "List Outputs",
+          "default": {},
+          "allOf": [
+            {
+              "$ref": "#/definitions/searchOutputsActionFieldTemplate"
             }
           ]
         }
@@ -4418,6 +4608,12 @@
                   "$ref": "#/definitions/insert_content_into_textIterableActionModel"
                 },
                 {
+                  "$ref": "#/definitions/searchActionModel"
+                },
+                {
+                  "$ref": "#/definitions/searchIterableActionModel"
+                },
+                {
                   "$ref": "#/definitions/promptActionModel"
                 },
                 {
@@ -4527,6 +4723,12 @@
                       },
                       {
                         "$ref": "#/definitions/insert_content_into_textIterableActionModel"
+                      },
+                      {
+                        "$ref": "#/definitions/searchActionModel"
+                      },
+                      {
+                        "$ref": "#/definitions/searchIterableActionModel"
                       },
                       {
                         "$ref": "#/definitions/promptActionModel"
@@ -4644,6 +4846,12 @@
                   "$ref": "#/definitions/insert_content_into_textIterableActionModel"
                 },
                 {
+                  "$ref": "#/definitions/searchActionModel"
+                },
+                {
+                  "$ref": "#/definitions/searchIterableActionModel"
+                },
+                {
                   "$ref": "#/definitions/promptActionModel"
                 },
                 {
@@ -4753,6 +4961,12 @@
                       },
                       {
                         "$ref": "#/definitions/insert_content_into_textIterableActionModel"
+                      },
+                      {
+                        "$ref": "#/definitions/searchActionModel"
+                      },
+                      {
+                        "$ref": "#/definitions/searchIterableActionModel"
                       },
                       {
                         "$ref": "#/definitions/promptActionModel"
@@ -4895,6 +5109,12 @@
                   "$ref": "#/definitions/insert_content_into_textIterableActionModel"
                 },
                 {
+                  "$ref": "#/definitions/searchActionModel"
+                },
+                {
+                  "$ref": "#/definitions/searchIterableActionModel"
+                },
+                {
                   "$ref": "#/definitions/promptActionModel"
                 },
                 {
@@ -5004,6 +5224,12 @@
                       },
                       {
                         "$ref": "#/definitions/insert_content_into_textIterableActionModel"
+                      },
+                      {
+                        "$ref": "#/definitions/searchActionModel"
+                      },
+                      {
+                        "$ref": "#/definitions/searchIterableActionModel"
                       },
                       {
                         "$ref": "#/definitions/promptActionModel"
@@ -5121,6 +5347,12 @@
                   "$ref": "#/definitions/insert_content_into_textIterableActionModel"
                 },
                 {
+                  "$ref": "#/definitions/searchActionModel"
+                },
+                {
+                  "$ref": "#/definitions/searchIterableActionModel"
+                },
+                {
                   "$ref": "#/definitions/promptActionModel"
                 },
                 {
@@ -5230,6 +5462,12 @@
                       },
                       {
                         "$ref": "#/definitions/insert_content_into_textIterableActionModel"
+                      },
+                      {
+                        "$ref": "#/definitions/searchActionModel"
+                      },
+                      {
+                        "$ref": "#/definitions/searchIterableActionModel"
                       },
                       {
                         "$ref": "#/definitions/promptActionModel"
@@ -5372,6 +5610,12 @@
                   "$ref": "#/definitions/insert_content_into_textIterableActionModel"
                 },
                 {
+                  "$ref": "#/definitions/searchActionModel"
+                },
+                {
+                  "$ref": "#/definitions/searchIterableActionModel"
+                },
+                {
                   "$ref": "#/definitions/promptActionModel"
                 },
                 {
@@ -5481,6 +5725,12 @@
                       },
                       {
                         "$ref": "#/definitions/insert_content_into_textIterableActionModel"
+                      },
+                      {
+                        "$ref": "#/definitions/searchActionModel"
+                      },
+                      {
+                        "$ref": "#/definitions/searchIterableActionModel"
                       },
                       {
                         "$ref": "#/definitions/promptActionModel"
@@ -5598,6 +5848,12 @@
                   "$ref": "#/definitions/insert_content_into_textIterableActionModel"
                 },
                 {
+                  "$ref": "#/definitions/searchActionModel"
+                },
+                {
+                  "$ref": "#/definitions/searchIterableActionModel"
+                },
+                {
                   "$ref": "#/definitions/promptActionModel"
                 },
                 {
@@ -5707,6 +5963,12 @@
                       },
                       {
                         "$ref": "#/definitions/insert_content_into_textIterableActionModel"
+                      },
+                      {
+                        "$ref": "#/definitions/searchActionModel"
+                      },
+                      {
+                        "$ref": "#/definitions/searchIterableActionModel"
                       },
                       {
                         "$ref": "#/definitions/promptActionModel"
@@ -5794,17 +6056,15 @@
                 "write_into_file",
                 "find_todos",
                 "insert_content_into_text",
+                "search",
                 "prompt",
                 "publish_issue",
                 "read_file",
                 "summarize_pr",
-<<<<<<< HEAD
                 "list_todos",
                 "build_and_publish_todo",
                 "publish_todos",
-=======
                 "api_git_history",
->>>>>>> 8fddadb2
                 "reformat_results",
                 "summarize_file",
                 "summarize_folder",
@@ -5875,6 +6135,12 @@
               "$ref": "#/definitions/insert_content_into_textIterableActionModel"
             },
             {
+              "$ref": "#/definitions/searchActionModel"
+            },
+            {
+              "$ref": "#/definitions/searchIterableActionModel"
+            },
+            {
               "$ref": "#/definitions/promptActionModel"
             },
             {
@@ -5899,7 +6165,6 @@
               "$ref": "#/definitions/summarize_prIterableWorkflowModel"
             },
             {
-<<<<<<< HEAD
               "$ref": "#/definitions/list_todosWorkflowModel"
             },
             {
@@ -5916,12 +6181,12 @@
             },
             {
               "$ref": "#/definitions/publish_todosIterableWorkflowModel"
-=======
+            },
+            {
               "$ref": "#/definitions/api_git_historyWorkflowModel"
             },
             {
               "$ref": "#/definitions/api_git_historyIterableWorkflowModel"
->>>>>>> 8fddadb2
             },
             {
               "$ref": "#/definitions/reformat_resultsWorkflowModel"
@@ -5987,17 +6252,15 @@
                       "write_into_file",
                       "find_todos",
                       "insert_content_into_text",
+                      "search",
                       "prompt",
                       "publish_issue",
                       "read_file",
                       "summarize_pr",
-<<<<<<< HEAD
                       "list_todos",
                       "build_and_publish_todo",
                       "publish_todos",
-=======
                       "api_git_history",
->>>>>>> 8fddadb2
                       "reformat_results",
                       "summarize_file",
                       "summarize_folder",
@@ -6068,6 +6331,12 @@
                     "$ref": "#/definitions/insert_content_into_textIterableActionModel"
                   },
                   {
+                    "$ref": "#/definitions/searchActionModel"
+                  },
+                  {
+                    "$ref": "#/definitions/searchIterableActionModel"
+                  },
+                  {
                     "$ref": "#/definitions/promptActionModel"
                   },
                   {
@@ -6092,7 +6361,6 @@
                     "$ref": "#/definitions/summarize_prIterableWorkflowModel"
                   },
                   {
-<<<<<<< HEAD
                     "$ref": "#/definitions/list_todosWorkflowModel"
                   },
                   {
@@ -6109,12 +6377,12 @@
                   },
                   {
                     "$ref": "#/definitions/publish_todosIterableWorkflowModel"
-=======
+                  },
+                  {
                     "$ref": "#/definitions/api_git_historyWorkflowModel"
                   },
                   {
                     "$ref": "#/definitions/api_git_historyIterableWorkflowModel"
->>>>>>> 8fddadb2
                   },
                   {
                     "$ref": "#/definitions/reformat_resultsWorkflowModel"
@@ -6221,17 +6489,15 @@
                 "write_into_file",
                 "find_todos",
                 "insert_content_into_text",
+                "search",
                 "prompt",
                 "publish_issue",
                 "read_file",
                 "summarize_pr",
-<<<<<<< HEAD
                 "list_todos",
                 "build_and_publish_todo",
                 "publish_todos",
-=======
                 "api_git_history",
->>>>>>> 8fddadb2
                 "reformat_results",
                 "summarize_file",
                 "summarize_folder",
@@ -6302,6 +6568,12 @@
               "$ref": "#/definitions/insert_content_into_textIterableActionModel"
             },
             {
+              "$ref": "#/definitions/searchActionModel"
+            },
+            {
+              "$ref": "#/definitions/searchIterableActionModel"
+            },
+            {
               "$ref": "#/definitions/promptActionModel"
             },
             {
@@ -6326,7 +6598,6 @@
               "$ref": "#/definitions/summarize_prIterableWorkflowModel"
             },
             {
-<<<<<<< HEAD
               "$ref": "#/definitions/list_todosWorkflowModel"
             },
             {
@@ -6343,12 +6614,12 @@
             },
             {
               "$ref": "#/definitions/publish_todosIterableWorkflowModel"
-=======
+            },
+            {
               "$ref": "#/definitions/api_git_historyWorkflowModel"
             },
             {
               "$ref": "#/definitions/api_git_historyIterableWorkflowModel"
->>>>>>> 8fddadb2
             },
             {
               "$ref": "#/definitions/reformat_resultsWorkflowModel"
@@ -6414,17 +6685,15 @@
                       "write_into_file",
                       "find_todos",
                       "insert_content_into_text",
+                      "search",
                       "prompt",
                       "publish_issue",
                       "read_file",
                       "summarize_pr",
-<<<<<<< HEAD
                       "list_todos",
                       "build_and_publish_todo",
                       "publish_todos",
-=======
                       "api_git_history",
->>>>>>> 8fddadb2
                       "reformat_results",
                       "summarize_file",
                       "summarize_folder",
@@ -6495,6 +6764,12 @@
                     "$ref": "#/definitions/insert_content_into_textIterableActionModel"
                   },
                   {
+                    "$ref": "#/definitions/searchActionModel"
+                  },
+                  {
+                    "$ref": "#/definitions/searchIterableActionModel"
+                  },
+                  {
                     "$ref": "#/definitions/promptActionModel"
                   },
                   {
@@ -6519,7 +6794,6 @@
                     "$ref": "#/definitions/summarize_prIterableWorkflowModel"
                   },
                   {
-<<<<<<< HEAD
                     "$ref": "#/definitions/list_todosWorkflowModel"
                   },
                   {
@@ -6536,12 +6810,12 @@
                   },
                   {
                     "$ref": "#/definitions/publish_todosIterableWorkflowModel"
-=======
+                  },
+                  {
                     "$ref": "#/definitions/api_git_historyWorkflowModel"
                   },
                   {
                     "$ref": "#/definitions/api_git_historyIterableWorkflowModel"
->>>>>>> 8fddadb2
                   },
                   {
                     "$ref": "#/definitions/reformat_resultsWorkflowModel"
@@ -6648,17 +6922,15 @@
                 "write_into_file",
                 "find_todos",
                 "insert_content_into_text",
+                "search",
                 "prompt",
                 "publish_issue",
                 "read_file",
                 "summarize_pr",
-<<<<<<< HEAD
                 "list_todos",
                 "build_and_publish_todo",
                 "publish_todos",
-=======
                 "api_git_history",
->>>>>>> 8fddadb2
                 "reformat_results",
                 "summarize_file",
                 "summarize_folder",
@@ -6729,6 +7001,12 @@
               "$ref": "#/definitions/insert_content_into_textIterableActionModel"
             },
             {
+              "$ref": "#/definitions/searchActionModel"
+            },
+            {
+              "$ref": "#/definitions/searchIterableActionModel"
+            },
+            {
               "$ref": "#/definitions/promptActionModel"
             },
             {
@@ -6753,7 +7031,6 @@
               "$ref": "#/definitions/summarize_prIterableWorkflowModel"
             },
             {
-<<<<<<< HEAD
               "$ref": "#/definitions/list_todosWorkflowModel"
             },
             {
@@ -6770,12 +7047,12 @@
             },
             {
               "$ref": "#/definitions/publish_todosIterableWorkflowModel"
-=======
+            },
+            {
               "$ref": "#/definitions/api_git_historyWorkflowModel"
             },
             {
               "$ref": "#/definitions/api_git_historyIterableWorkflowModel"
->>>>>>> 8fddadb2
             },
             {
               "$ref": "#/definitions/reformat_resultsWorkflowModel"
@@ -6841,17 +7118,15 @@
                       "write_into_file",
                       "find_todos",
                       "insert_content_into_text",
+                      "search",
                       "prompt",
                       "publish_issue",
                       "read_file",
                       "summarize_pr",
-<<<<<<< HEAD
                       "list_todos",
                       "build_and_publish_todo",
                       "publish_todos",
-=======
                       "api_git_history",
->>>>>>> 8fddadb2
                       "reformat_results",
                       "summarize_file",
                       "summarize_folder",
@@ -6922,6 +7197,12 @@
                     "$ref": "#/definitions/insert_content_into_textIterableActionModel"
                   },
                   {
+                    "$ref": "#/definitions/searchActionModel"
+                  },
+                  {
+                    "$ref": "#/definitions/searchIterableActionModel"
+                  },
+                  {
                     "$ref": "#/definitions/promptActionModel"
                   },
                   {
@@ -6946,7 +7227,6 @@
                     "$ref": "#/definitions/summarize_prIterableWorkflowModel"
                   },
                   {
-<<<<<<< HEAD
                     "$ref": "#/definitions/list_todosWorkflowModel"
                   },
                   {
@@ -6963,12 +7243,12 @@
                   },
                   {
                     "$ref": "#/definitions/publish_todosIterableWorkflowModel"
-=======
+                  },
+                  {
                     "$ref": "#/definitions/api_git_historyWorkflowModel"
                   },
                   {
                     "$ref": "#/definitions/api_git_historyIterableWorkflowModel"
->>>>>>> 8fddadb2
                   },
                   {
                     "$ref": "#/definitions/reformat_resultsWorkflowModel"
@@ -7065,17 +7345,15 @@
                 "write_into_file",
                 "find_todos",
                 "insert_content_into_text",
+                "search",
                 "prompt",
                 "publish_issue",
                 "read_file",
                 "summarize_pr",
-<<<<<<< HEAD
                 "list_todos",
                 "build_and_publish_todo",
                 "publish_todos",
-=======
                 "api_git_history",
->>>>>>> 8fddadb2
                 "reformat_results",
                 "summarize_file",
                 "summarize_folder",
@@ -7146,6 +7424,12 @@
               "$ref": "#/definitions/insert_content_into_textIterableActionModel"
             },
             {
+              "$ref": "#/definitions/searchActionModel"
+            },
+            {
+              "$ref": "#/definitions/searchIterableActionModel"
+            },
+            {
               "$ref": "#/definitions/promptActionModel"
             },
             {
@@ -7170,7 +7454,6 @@
               "$ref": "#/definitions/summarize_prIterableWorkflowModel"
             },
             {
-<<<<<<< HEAD
               "$ref": "#/definitions/list_todosWorkflowModel"
             },
             {
@@ -7187,12 +7470,12 @@
             },
             {
               "$ref": "#/definitions/publish_todosIterableWorkflowModel"
-=======
+            },
+            {
               "$ref": "#/definitions/api_git_historyWorkflowModel"
             },
             {
               "$ref": "#/definitions/api_git_historyIterableWorkflowModel"
->>>>>>> 8fddadb2
             },
             {
               "$ref": "#/definitions/reformat_resultsWorkflowModel"
@@ -7258,17 +7541,15 @@
                       "write_into_file",
                       "find_todos",
                       "insert_content_into_text",
+                      "search",
                       "prompt",
                       "publish_issue",
                       "read_file",
                       "summarize_pr",
-<<<<<<< HEAD
                       "list_todos",
                       "build_and_publish_todo",
                       "publish_todos",
-=======
                       "api_git_history",
->>>>>>> 8fddadb2
                       "reformat_results",
                       "summarize_file",
                       "summarize_folder",
@@ -7339,6 +7620,12 @@
                     "$ref": "#/definitions/insert_content_into_textIterableActionModel"
                   },
                   {
+                    "$ref": "#/definitions/searchActionModel"
+                  },
+                  {
+                    "$ref": "#/definitions/searchIterableActionModel"
+                  },
+                  {
                     "$ref": "#/definitions/promptActionModel"
                   },
                   {
@@ -7363,7 +7650,6 @@
                     "$ref": "#/definitions/summarize_prIterableWorkflowModel"
                   },
                   {
-<<<<<<< HEAD
                     "$ref": "#/definitions/list_todosWorkflowModel"
                   },
                   {
@@ -7380,12 +7666,12 @@
                   },
                   {
                     "$ref": "#/definitions/publish_todosIterableWorkflowModel"
-=======
+                  },
+                  {
                     "$ref": "#/definitions/api_git_historyWorkflowModel"
                   },
                   {
                     "$ref": "#/definitions/api_git_historyIterableWorkflowModel"
->>>>>>> 8fddadb2
                   },
                   {
                     "$ref": "#/definitions/reformat_resultsWorkflowModel"
